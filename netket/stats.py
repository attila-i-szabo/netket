from ._C_netket.stats import *
from ._C_netket.stats import _subtract_mean, _compute_mean


def subtract_mean(x):
    """
    Subtracts the mean of the input array over all but the last dimension
    and over all MPI processes from each entry.
    """
    return _subtract_mean(x.reshape(-1, x.shape[-1]))


<<<<<<< HEAD
def compute_mean(x):
    """
    Computes the mean of the input array over all but the last dimension
    and over all MPI processes from each entry.
    """
    return _compute_mean(x.reshape(-1, x.shape[-1]))
=======
from mpi4py import MPI
import numpy as _np

_MPI_comm = MPI.COMM_WORLD

_n_nodes = _MPI_comm.Get_size()


def mean(a, axis=None, dtype=None, out=None):
    """
    Compute the arithmetic mean along the specified axis and over MPI processes.

    Returns the average of the array elements. The average is taken over the flattened array by default,
    otherwise over the specified axis. float64 intermediate and return values are used for integer inputs.
    """

    out = _np.mean(a, axis=axis, dtype=None, out=out).reshape(-1)

    _MPI_comm.Allreduce(MPI.IN_PLACE, out, op=MPI.SUM)

    out /= float(_n_nodes)

    return out
>>>>>>> 1ea798a8
<|MERGE_RESOLUTION|>--- conflicted
+++ resolved
@@ -10,14 +10,6 @@
     return _subtract_mean(x.reshape(-1, x.shape[-1]))
 
 
-<<<<<<< HEAD
-def compute_mean(x):
-    """
-    Computes the mean of the input array over all but the last dimension
-    and over all MPI processes from each entry.
-    """
-    return _compute_mean(x.reshape(-1, x.shape[-1]))
-=======
 from mpi4py import MPI
 import numpy as _np
 
@@ -40,5 +32,4 @@
 
     out /= float(_n_nodes)
 
-    return out
->>>>>>> 1ea798a8
+    return out