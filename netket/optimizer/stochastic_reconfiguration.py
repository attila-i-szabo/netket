--- conflicted
+++ resolved
@@ -106,13 +106,10 @@
             out: Output array for the update ẋ.
         """
 
-<<<<<<< HEAD
-=======
 
         if self.is_holomorphic is None:
             raise ValueError("is_holomorphic not set: this SR object is not properly initialized.")
 
->>>>>>> 1b288b50
         n_samp = _sum_inplace(_np.atleast_1d(oks.shape[0]))
 
         n_par = grad.shape[0]
