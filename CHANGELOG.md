--- conflicted
+++ resolved
@@ -18,13 +18,9 @@
 ### Bug Fixes
 * Allow `LazyOperator@densevector` for operators such as lazy `Adjoint`, `Transpose` and `Squared`. [#1068](https://github.com/netket/netket/pull/1068) 
 * The gradient obtained with `VarState.expect_and_grad` for models with real-parameters was off by a factor of $ 1/2 $ from the correct value. This has now been corrected. As a consequence, the correct gradient for real-parameter models is equal to the old times 2. If your model had real parameters you might need to change the learning rate and halve it. [#1069](https://github.com/netket/netket/pull/1069)
-<<<<<<< HEAD
 * Support for coloured edges in `nk.graph.Grid`, removed in [#724](https://github.com/netket/netket/pull/724), is now restored. [#1074](https://github.com/netket/netket/pull/1074)
-=======
 * The logic to update the progress bar in `nk.experimental.TDVP` has been improved, and it should now display updates even if there are very sparse `save_steps`. [#1084](https://github.com/netket/netket/pull/1084)
 * The `nk.logging.TensorBoardLog` is now lazily initialized to better work in an MPI environment. [#1086](https://github.com/netket/netket/pull/1086)
-
->>>>>>> d3173098
 
 ## NetKet 3.3.1 (🐛 Bug Fixes)
 
